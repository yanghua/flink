package eu.stratosphere.sopremo.base;

import eu.stratosphere.sopremo.ElementaryOperator;
import eu.stratosphere.sopremo.Name;
import eu.stratosphere.sopremo.Property;
import eu.stratosphere.sopremo.expressions.BooleanExpression;
<<<<<<< HEAD
import eu.stratosphere.sopremo.expressions.ConstantExpression;
import eu.stratosphere.sopremo.expressions.EvaluationExpression;
=======
import eu.stratosphere.sopremo.jsondatamodel.BooleanNode;
import eu.stratosphere.sopremo.jsondatamodel.JsonNode;
>>>>>>> 082f89a3
import eu.stratosphere.sopremo.pact.JsonCollector;
import eu.stratosphere.sopremo.pact.SopremoMap;
<<<<<<< HEAD

@Name(verb = "select")
public class Selection extends ElementaryOperator<Selection> {
=======
public class Selection extends ElementaryOperator {
>>>>>>> 082f89a3
	/**
	 * 
	 */
	private static final long serialVersionUID = -7687925343684319311L;

	private EvaluationExpression condition = new ConstantExpression(true);

	@Override
	public boolean equals(final Object obj) {
		if (this == obj)
			return true;
		if (obj == null)
			return false;
		if (this.getClass() != obj.getClass())
			return false;
		return super.equals(obj) && this.condition.equals(((Selection) obj).condition);
	}

	public EvaluationExpression getCondition() {
		return this.condition;
	}

	@Override
	public int hashCode() {
		final int prime = 37;
		int result = super.hashCode();
		result = prime * result + this.condition.hashCode();
		return result;
	}

<<<<<<< HEAD
	@Property(preferred = true)
	@Name(preposition = "where")
	public void setCondition(EvaluationExpression condition) {
		if (condition == null)
			throw new NullPointerException("condition must not be null");

		this.condition = condition;
	}

	public Selection withCondition(EvaluationExpression condition) {
		this.setCondition(condition);
		return this;
	}
=======
	//
	// @Override
	// public PactModule asPactModule(EvaluationContext context) {
	// PactModule module = new PactModule(this.toString(), 1, 1);
	// MapContract<JsonNode, JsonNode, JsonNode, JsonNode> selectionMap =
	// new MapContract<JsonNode, JsonNode, JsonNode, JsonNode>(
	// SelectionStub.class);
	// module.getOutput(0).setInput(selectionMap);
	// selectionMap.setInput(module.getInput(0));
	// SopremoUtil.serialize(selectionMap.getStubParameters(), "condition", this.getCondition());
	// SopremoUtil.setContext(selectionMap.getStubParameters(), context);
	// return module;
	// }
>>>>>>> 082f89a3

	@Override
	public String toString() {
		final StringBuilder builder = new StringBuilder(this.getName());
		builder.append(" on ").append(this.condition);
		return builder.toString();
	}

<<<<<<< HEAD
	public static class Implementation extends
			SopremoMap<PactJsonObject.Key, PactJsonObject, PactJsonObject.Key, PactJsonObject> {
=======
	public static class SelectionStub extends
			SopremoMap<JsonNode, JsonNode, JsonNode, JsonNode> {
>>>>>>> 082f89a3
		private BooleanExpression condition;

		@Override
		protected void map(final JsonNode key, final JsonNode value, final JsonCollector out) {
			if (this.condition.evaluate(value, this.getContext()) == BooleanNode.TRUE)
				out.collect(key, value);
		}

	}
}<|MERGE_RESOLUTION|>--- conflicted
+++ resolved
@@ -4,22 +4,15 @@
 import eu.stratosphere.sopremo.Name;
 import eu.stratosphere.sopremo.Property;
 import eu.stratosphere.sopremo.expressions.BooleanExpression;
-<<<<<<< HEAD
 import eu.stratosphere.sopremo.expressions.ConstantExpression;
 import eu.stratosphere.sopremo.expressions.EvaluationExpression;
-=======
 import eu.stratosphere.sopremo.jsondatamodel.BooleanNode;
 import eu.stratosphere.sopremo.jsondatamodel.JsonNode;
->>>>>>> 082f89a3
 import eu.stratosphere.sopremo.pact.JsonCollector;
 import eu.stratosphere.sopremo.pact.SopremoMap;
-<<<<<<< HEAD
 
 @Name(verb = "select")
 public class Selection extends ElementaryOperator<Selection> {
-=======
-public class Selection extends ElementaryOperator {
->>>>>>> 082f89a3
 	/**
 	 * 
 	 */
@@ -50,7 +43,6 @@
 		return result;
 	}
 
-<<<<<<< HEAD
 	@Property(preferred = true)
 	@Name(preposition = "where")
 	public void setCondition(EvaluationExpression condition) {
@@ -64,21 +56,6 @@
 		this.setCondition(condition);
 		return this;
 	}
-=======
-	//
-	// @Override
-	// public PactModule asPactModule(EvaluationContext context) {
-	// PactModule module = new PactModule(this.toString(), 1, 1);
-	// MapContract<JsonNode, JsonNode, JsonNode, JsonNode> selectionMap =
-	// new MapContract<JsonNode, JsonNode, JsonNode, JsonNode>(
-	// SelectionStub.class);
-	// module.getOutput(0).setInput(selectionMap);
-	// selectionMap.setInput(module.getInput(0));
-	// SopremoUtil.serialize(selectionMap.getStubParameters(), "condition", this.getCondition());
-	// SopremoUtil.setContext(selectionMap.getStubParameters(), context);
-	// return module;
-	// }
->>>>>>> 082f89a3
 
 	@Override
 	public String toString() {
@@ -87,13 +64,8 @@
 		return builder.toString();
 	}
 
-<<<<<<< HEAD
 	public static class Implementation extends
-			SopremoMap<PactJsonObject.Key, PactJsonObject, PactJsonObject.Key, PactJsonObject> {
-=======
-	public static class SelectionStub extends
 			SopremoMap<JsonNode, JsonNode, JsonNode, JsonNode> {
->>>>>>> 082f89a3
 		private BooleanExpression condition;
 
 		@Override
